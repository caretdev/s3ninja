--- conflicted
+++ resolved
@@ -113,11 +113,7 @@
             stringToSign.append("\n");
         }
 
-<<<<<<< HEAD
-        stringToSign.append(pathPrefix).append(ctx.getRequestedURI().substring(3));
-=======
-            stringToSign.append(pathPrefix).append(ctx.getRequest().getUri().substring(3));
->>>>>>> 6abdab11
+        stringToSign.append(pathPrefix).append(ctx.getRequest().getUri().substring(3));
 
         SecretKeySpec keySpec = new SecretKeySpec(storage.getAwsSecretKey().getBytes(), "HmacSHA1");
         Mac mac = Mac.getInstance("HmacSHA1");
@@ -239,10 +235,10 @@
         String id = idList.stream().collect(Collectors.joining("/")).replace('/', '_');
         if (Strings.isEmpty(id)) {
             // if it's a request to the bucket, it's usually a bucket create command.
-            // so if we allow bucket creation, a bucket was created, thus send a positive response
+            // As we allow bucket creation, thus send a positive response
             if (ctx.getRequest().getMethod() == HttpMethod.HEAD || ctx.getRequest().getMethod() == HttpMethod.GET) {
-                // create bucket...
-                ctx.respondWith().error(HttpResponseStatus.OK);
+                signalObjectSuccess(ctx);
+                ctx.respondWith().status(HttpResponseStatus.OK);
                 return;
             }
 
