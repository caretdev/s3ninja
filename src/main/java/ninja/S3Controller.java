--- conflicted
+++ resolved
@@ -38,10 +38,6 @@
 import sirius.web.http.Response;
 import sirius.web.http.WebContext;
 
-<<<<<<< HEAD
-import static ninja.Aws4HashCalculator.AWS_AUTH4_PATTERN;
-import static ninja.AwsHashCalculator.AWS_AUTH_PATTERN;
-=======
 import javax.crypto.Mac;
 import javax.crypto.spec.SecretKeySpec;
 import java.io.FileOutputStream;
@@ -58,7 +54,9 @@
 import java.util.regex.Matcher;
 import java.util.regex.Pattern;
 import java.util.stream.Collectors;
->>>>>>> 87e38416
+
+import static ninja.Aws4HashCalculator.AWS_AUTH4_PATTERN;
+import static ninja.AwsHashCalculator.AWS_AUTH_PATTERN;
 
 /**
  * Handles calls to the S3 API.
@@ -80,10 +78,9 @@
     @Part
     private APILog log;
 
-<<<<<<< HEAD
     @Part
     private AwsHashCalculator hashCalculator;
-=======
+
     private Map<String, ReentrantLock> locks = Maps.newConcurrentMap();
 
     /*
@@ -91,7 +88,7 @@
      */
     private String computeHash(WebContext ctx, String pathPrefix) {
         try {
-            Matcher aws4Header = AWS_AUTH4_PATTERN.matcher(ctx.getHeaderValue("Authorization").asString(""));
+            Matcher aws4Header = AWS_AUTH4_PATTERN.matcher(ctx.getHeader("Authorization"));
             if (aws4Header.matches()) {
                 return computeAWS4Hash(ctx, aws4Header);
             } else {
@@ -132,10 +129,14 @@
             stringToSign.append("\n");
         }
 
-        stringToSign.append(pathPrefix).append(ctx.getRequestedURI().substring(3));
->>>>>>> 87e38416
-
-    private Map<String, ReentrantLock> locks = Maps.newConcurrentMap();
+        stringToSign.append(pathPrefix).append(ctx.getRequest().getUri().substring(3));
+
+        SecretKeySpec keySpec = new SecretKeySpec(storage.getAwsSecretKey().getBytes(), "HmacSHA1");
+        Mac mac = Mac.getInstance("HmacSHA1");
+        mac.init(keySpec);
+        byte[] result = mac.doFinal(stringToSign.toString().getBytes(Charsets.UTF_8.name()));
+        return BaseEncoding.base64().encode(result);
+    }
 
     /*
      * Computes the AWS Version 4 signing hash
