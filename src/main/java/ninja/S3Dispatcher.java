/*
 * Made with all the love in the world
 * by scireum in Remshalden, Germany
 *
 * Copyright by scireum GmbH
 * http://www.scireum.de - info@scireum.de
 */

package ninja;

import com.google.common.collect.Maps;
import com.google.common.hash.HashCode;
import com.google.common.hash.Hashing;
import com.google.common.io.BaseEncoding;
import com.google.common.io.ByteStreams;
import com.google.common.io.Files;
import io.netty.handler.codec.http.HttpHeaderNames;
import io.netty.handler.codec.http.HttpMethod;
import io.netty.handler.codec.http.HttpResponseStatus;
import ninja.errors.S3ErrorCode;
import ninja.errors.S3ErrorSynthesizer;
import ninja.queries.S3QuerySynthesizer;
import sirius.kernel.async.CallContext;
import sirius.kernel.commons.Callback;
import sirius.kernel.commons.Strings;
import sirius.kernel.commons.Tuple;
import sirius.kernel.commons.Value;
import sirius.kernel.di.GlobalContext;
import sirius.kernel.di.std.ConfigValue;
import sirius.kernel.di.std.Part;
import sirius.kernel.di.std.Register;
import sirius.kernel.health.Counter;
import sirius.kernel.health.Exceptions;
import sirius.kernel.health.Log;
import sirius.kernel.xml.Attribute;
import sirius.kernel.xml.XMLReader;
import sirius.kernel.xml.XMLStructuredOutput;
import sirius.web.http.InputStreamHandler;
import sirius.web.http.MimeHelper;
import sirius.web.http.Response;
import sirius.web.http.WebContext;
import sirius.web.http.WebDispatcher;

import java.io.File;
import java.io.FileOutputStream;
import java.io.IOException;
import java.io.RandomAccessFile;
import java.net.InetAddress;
import java.nio.channels.FileChannel;
import java.time.Instant;
import java.time.ZoneOffset;
import java.time.chrono.IsoChronology;
import java.time.format.DateTimeFormatter;
import java.time.format.DateTimeFormatterBuilder;
import java.util.*;
import java.util.regex.Matcher;
import java.util.stream.Collectors;

import static io.netty.handler.codec.http.HttpMethod.*;
import static ninja.Aws4HashCalculator.AWS_AUTH4_PATTERN;
import static ninja.AwsHashCalculator.AWS_AUTH_PATTERN;

/**
 * Handles S3 API Calls.
 */
@Register
public class S3Dispatcher implements WebDispatcher {

    private static final String UI_PATH = "ui";
    private static final String UI_PATH_PREFIX = "ui/";

    private static final String HTTP_HEADER_NAME_ETAG = "ETag";
    private static final String HTTP_HEADER_NAME_CONTENT_TYPE = "Content-Type";
    private static final String CONTENT_TYPE_XML = "application/xml";
    private static final String RESPONSE_DISPLAY_NAME = "DisplayName";
    private static final String RESPONSE_BUCKET = "Bucket";
    private static final String ERROR_MULTIPART_UPLOAD_DOES_NOT_EXIST = "Multipart Upload does not exist";
    private static final String ERROR_BUCKET_DOES_NOT_EXIST = "Bucket does not exist";
    private static final String PATH_DELIMITER = "/";

    private static class S3Request {

        private String uri;

        private String bucket;

        private String key;

        private String query;
    }

    @Part
    private static GlobalContext globalContext;

    @Part
    private APILog log;

    @Part
    private AwsHashCalculator hashCalculator;

    @Part
    private S3ErrorSynthesizer errorSynthesizer;

    @ConfigValue("storage.multipartDir")
    private String multipartDir;

    private Set<String> multipartUploads = Collections.synchronizedSet(new TreeSet<>());

    private Counter uploadIdCounter = new Counter();

    /**
     * Formatter to create appropriate timestamps as expected by AWS...
     */
    public static final DateTimeFormatter RFC822_INSTANT =
            new DateTimeFormatterBuilder().appendPattern("EEE, dd MMM yyyy HH:mm:ss 'GMT'")
                                          .toFormatter()
                                          .withLocale(Locale.ENGLISH)
                                          .withChronology(IsoChronology.INSTANCE)
                                          .withZone(ZoneOffset.ofHours(0));

    private static final Map<String, String> headerOverrides;

    static {
        headerOverrides = Maps.newTreeMap();
        headerOverrides.put("response-content-type", HTTP_HEADER_NAME_CONTENT_TYPE);
        headerOverrides.put("response-content-language", "Content-Language");
        headerOverrides.put("response-expires", "Expires");
        headerOverrides.put("response-cache-control", "Cache-Control");
        headerOverrides.put("response-content-disposition", "Content-Disposition");
        headerOverrides.put("response-content-encoding", "Content-Encoding");
    }

    private static final Set<String> domains;

    static {
        domains = new HashSet<>();
        domains.add(".localhost");
        domains.add(".127.0.0.1");

        try {
            InetAddress myself = InetAddress.getLocalHost();
            domains.add('.' + myself.getHostAddress());
            domains.add('.' + myself.getHostName());
            domains.add('.' + myself.getCanonicalHostName());
        } catch (Exception e) {
            // reaching this point, we failed to resolve the local host name. tant pis.
        }
    }

    @Part
    private Storage storage;

    @Part
    private Aws4HashCalculator aws4HashCalculator;

    @Override
    public int getPriority() {
        return 800;
    }

    @Override
    public Callback<WebContext> preparePreDispatch(WebContext ctx) {
        S3Request request = parseRequest(ctx);

        if (request.uri.equals(UI_PATH) || request.uri.startsWith(UI_PATH_PREFIX)) {
            return null;
        }

        if (Strings.isFilled(request.query) && !Strings.areEqual(request.query, "uploads")) {
            forwardQueryToSynthesizer(ctx, request);
            return null;
        }

        if (Strings.isEmpty(request.bucket) || Strings.isEmpty(request.key)) {
            return null;
        }

        Bucket bucket = storage.getBucket(request.bucket);
        if (!bucket.exists() && !storage.isAutocreateBuckets()) {
            return null;
        }

        InputStreamHandler handler = createInputStreamHandler(ctx);
        ctx.setContentHandler(handler);
        return req -> writeObject(req, request.bucket, request.key, handler);
    }

    private InputStreamHandler createInputStreamHandler(WebContext ctx) {
        if (aws4HashCalculator.supports(ctx) && ctx.getRequest().method() == PUT && ctx.getHeader("x-amz-decoded-content-length") != null) {
            return new SignedChunkHandler();
        } else {
            return new InputStreamHandler();
        }
    }

    @Override
    public boolean dispatch(WebContext ctx) throws Exception {
        S3Request request = parseRequest(ctx);

        if (request.uri.equals(UI_PATH) || request.uri.startsWith(UI_PATH_PREFIX)) {
            return false;
        }

        if (Strings.isFilled(request.query)) {
<<<<<<< HEAD
            S3QuerySynthesizer synthesizer = globalContext.getPart(request.query, S3QuerySynthesizer.class);
            if (synthesizer != null) {
                synthesizer.processQuery(ctx, request.bucket, request.key, request.query);
            } else {
                Log.BACKGROUND.WARN("Received unknown query '%s'.", request.query);
                errorSynthesizer.synthesiseError(ctx,
                                                 request.bucket,
                                                 request.key,
                                                 S3ErrorCode.InvalidRequest,
                                                 String.format("Received unknown query '%s'.", request.query));
            }
=======
            forwardQueryToSynthesizer(ctx, request);
>>>>>>> 3434d14c
            return true;
        }

        if (Strings.isEmpty(request.bucket)) {
            listBuckets(ctx);
            return true;
        }

        if (Strings.isEmpty(request.key)) {
            bucket(ctx, request.bucket);
            return true;
        }

        Bucket bucket = storage.getBucket(request.bucket);
        if (!bucket.exists() && !storage.isAutocreateBuckets()) {
            return false;
        }

        readObject(ctx, request.bucket, request.key);
        return true;
    }

    /**
     * Returns the effective URI.
     * <p>
     * As we have to support legacy URIs which have an <tt>/s3</tt> prefix, we cut this here, and
     * also the first "/" and only return the effective URI to process.
     *
     * @param ctx the current request
     * @return the effective URI to process
     */
    public static String getEffectiveURI(WebContext ctx) {
        String uri = ctx.getRequestedURI();
        if (uri.startsWith("/s3")) {
            uri = uri.substring(3);
        }
        if (uri.startsWith("/")) {
            uri = uri.substring(1);
        }

        return uri;
    }

    /**
     * Parses a S3 request from the given HTTP request.
     *
     * @param ctx the HTTP request to parse.
     * @return a structured {@link S3Request}.
     */
    private static S3Request parseRequest(WebContext ctx) {
        String uri = getEffectiveURI(ctx);

        // we treat the first parameter without value as query string
        Iterator<String> parameterIterator = ctx.getParameterNames().iterator();
        String firstParameter = parameterIterator.hasNext() ? parameterIterator.next() : null;
        String query = Strings.isFilled(firstParameter) && Strings.isEmpty(ctx.getParameter(firstParameter)) ? firstParameter : null;

        // chop off potential port from host
        Tuple<String, String> hostAndPort = Strings.split(ctx.getHeader("Host"), ":");
        String host = hostAndPort.getFirst();

        // check whether the host contains a subdomain by matching against the list of local domains
        if (Strings.isFilled(host)) {
            for (String domain : domains) {
                int length = host.length() - domain.length();
                if (host.endsWith(domain) && length > 0) {
                    S3Request request = new S3Request();
                    request.bucket = host.substring(0, length);
                    request.key = uri;
                    request.uri = request.bucket + "/" + request.key;
                    request.query = query;
                    return request;
                }
            }
        }

        Tuple<String, String> bucketAndKey = Strings.split(uri, "/");

        S3Request request = new S3Request();
        request.bucket = bucketAndKey.getFirst();
        request.key = bucketAndKey.getSecond();
        request.uri = uri;
        request.query = query;
        return request;
    }

    private void forwardQueryToSynthesizer(WebContext ctx, S3Request request) {
        S3QuerySynthesizer synthesizer = globalContext.getPart(request.query, S3QuerySynthesizer.class);
        if (synthesizer != null) {
            synthesizer.processQuery(ctx, request.bucket, request.key, request.query);
        } else {
            // todo: synthesize better error repsonse, see #123
            Log.BACKGROUND.WARN("Received unknown query '%s'.", request.query);
            ctx.respondWith().error(HttpResponseStatus.SERVICE_UNAVAILABLE);
        }
    }

    /**
     * Extracts the given hash from the given request. Returns null if no hash was given.
     */
    private String getAuthHash(WebContext ctx) {
        Value authorizationHeaderValue = ctx.getHeaderValue(HttpHeaderNames.AUTHORIZATION);
        if (!authorizationHeaderValue.isFilled()) {
            return ctx.get("Signature").asString(ctx.get("X-Amz-Signature").asString());
        }
        String authentication =
                Strings.isEmpty(authorizationHeaderValue.getString()) ? "" : authorizationHeaderValue.getString();
        Matcher m = AWS_AUTH_PATTERN.matcher(authentication);
        if (m.matches()) {
            return m.group(2);
        }

        m = AWS_AUTH4_PATTERN.matcher(authentication);
        if (m.matches()) {
            return m.group(7);
        }

        return null;
    }

    /**
     * Writes an API error to the log
     */
    private void signalObjectError(WebContext ctx, String bucket, String key, S3ErrorCode errorCode, String message) {
        if (ctx.getRequest().method() == HEAD) {
            ctx.respondWith().status(errorCode.getHttpStatusCode());
        } else {
            errorSynthesizer.synthesiseError(ctx, bucket, key, errorCode, message);
        }
        log.log(ctx.getRequest().method().name(),
                message + " - " + ctx.getRequestedURI(),
                APILog.Result.ERROR,
                CallContext.getCurrent().getWatch());
    }

    /**
     * Writes an API success entry to the log
     */
    private void signalObjectSuccess(WebContext ctx) {
        log.log(ctx.getRequest().method().name(),
                ctx.getRequestedURI(),
                APILog.Result.OK,
                CallContext.getCurrent().getWatch());
    }

    /**
     * GET a list of all buckets
     *
     * @param ctx the context describing the current request
     */
    private void listBuckets(WebContext ctx) {
        HttpMethod method = ctx.getRequest().method();

        if (GET == method) {
            List<Bucket> buckets = storage.getBuckets();
            Response response = ctx.respondWith();

            response.setHeader(HTTP_HEADER_NAME_CONTENT_TYPE, CONTENT_TYPE_XML);

            XMLStructuredOutput out = response.xml();
            out.beginOutput("ListAllMyBucketsResult",
                            Attribute.set("xmlns", "http://s3.amazonaws.com/doc/2006-03-01/"));
            out.property("hint", "Goto: " + ctx.getBaseURL() + "/ui to visit the admin UI");
            outputOwnerInfo(out, "Owner");

            out.beginObject("Buckets");
            for (Bucket bucket : buckets) {
                out.beginObject(RESPONSE_BUCKET);
                out.property("Name", bucket.getName());
                out.property("CreationDate",
                             RFC822_INSTANT.format(Instant.ofEpochMilli(bucket.getFile().lastModified())));
                out.endObject();
            }
            out.endObject();
            out.endOutput();
        } else {
            throw new IllegalArgumentException(ctx.getRequest().method().name());
        }
    }

    private void outputOwnerInfo(XMLStructuredOutput out, String name) {
        out.beginObject(name);
        out.property("ID", "initiatorId");
        out.property(RESPONSE_DISPLAY_NAME, "initiatorName");
        out.endObject();
    }

    /**
     * Dispatching method handling bucket specific calls without content (HEAD, DELETE, GET and PUT)
     *
     * @param ctx        the context describing the current request
     * @param bucketName name of the bucket of interest
     */
    private void bucket(WebContext ctx, String bucketName) {
        Bucket bucket = storage.getBucket(bucketName);

        if (!objectCheckAuth(ctx, bucket, null)) {
            return;
        }

        HttpMethod method = ctx.getRequest().method();

        if (HEAD == method) {
            if (bucket.exists()) {
                signalObjectSuccess(ctx);
                ctx.respondWith().status(HttpResponseStatus.OK);
            } else {
                signalObjectError(ctx, bucketName, null, S3ErrorCode.NoSuchBucket, ERROR_BUCKET_DOES_NOT_EXIST);
            }
        } else if (GET == method) {
            if (bucket.exists()) {
                listObjects(ctx, bucket);
            } else {
                signalObjectError(ctx, bucketName, null, S3ErrorCode.NoSuchBucket, ERROR_BUCKET_DOES_NOT_EXIST);
            }
        } else if (DELETE == method) {
            bucket.delete();
            signalObjectSuccess(ctx);
            ctx.respondWith().status(HttpResponseStatus.OK);
        } else if (PUT == method) {
            bucket.create();
            signalObjectSuccess(ctx);
            ctx.respondWith().status(HttpResponseStatus.OK);
        } else {
            throw new IllegalArgumentException(ctx.getRequest().method().name());
        }
    }

    /**
     * Dispatching method handling all object specific calls which either read or delete the object but do not provide
     * any data.
     *
     * @param ctx        the context describing the current request
     * @param bucketName name of the bucket which contains the object (must exist)
     * @param objectId   name of the object of interest
     * @throws IOException in case of IO errors and there like
     */
    private void readObject(WebContext ctx, String bucketName, String objectId) throws IOException {
        Bucket bucket = storage.getBucket(bucketName);
        String id = objectId.replace('/', '_');
        String uploadId = ctx.get("uploadId").asString();

        if (!checkObjectRequest(ctx, bucket, id)) {
            return;
        }

        HttpMethod method = ctx.getRequest().method();
        if (HEAD == method) {
            getObject(ctx, bucket, id, false);
        } else if (GET == method) {
            if (Strings.isFilled(uploadId)) {
                getPartList(ctx, bucket, id, uploadId);
            } else {
                getObject(ctx, bucket, id, true);
            }
        } else if (DELETE == method) {
            if (Strings.isFilled(uploadId)) {
                abortMultipartUpload(ctx, uploadId);
            } else {
                deleteObject(ctx, bucket, id);
            }
        } else {
            throw new IllegalArgumentException(ctx.getRequest().method().name());
        }
    }

    /**
     * Dispatching method handling all object specific calls which write / provide data.
     *
     * @param ctx        the context describing the current request
     * @param bucketName name of the bucket which contains the object (must exist)
     * @param objectId   name of the object of interest
     * @param in         the data to process
     * @throws IOException in case of IO errors and there like
     */
    private void writeObject(WebContext ctx, String bucketName, String objectId, InputStreamHandler in)
            throws IOException {
        Bucket bucket = storage.getBucket(bucketName);
        String id = objectId.replace('/', '_');
        String uploadId = ctx.get("uploadId").asString();

        if (!checkObjectRequest(ctx, bucket, id)) {
            return;
        }

        HttpMethod method = ctx.getRequest().method();
        if (PUT == method) {
            Value copy = ctx.getHeaderValue("x-amz-copy-source");
            if (copy.isFilled()) {
                copyObject(ctx, bucket, id, copy.asString());
            } else if (ctx.hasParameter("partNumber") && Strings.isFilled(uploadId)) {
                multiObject(ctx, uploadId, ctx.get("partNumber").asString(), in);
            } else {
                putObject(ctx, bucket, id, in);
            }
        } else if (POST == method) {
            if (ctx.hasParameter("uploads")) {
                startMultipartUpload(ctx, bucket, id);
            } else if (Strings.isFilled(uploadId)) {
                completeMultipartUpload(ctx, bucket, id, uploadId, in);
            }
        } else {
            throw new IllegalArgumentException(ctx.getRequest().method().name());
        }
    }

    private boolean checkObjectRequest(WebContext ctx, Bucket bucket, String id) {
        if (Strings.isEmpty(id)) {
            signalObjectError(ctx, bucket.getName(), id, S3ErrorCode.NoSuchKey, "Please provide an object id.");
            return false;
        }
        if (!objectCheckAuth(ctx, bucket, id)) {
            return false;
        }

        if (!bucket.exists()) {
            if (storage.isAutocreateBuckets()) {
                bucket.create();
            } else {
                signalObjectError(ctx, bucket.getName(), id, S3ErrorCode.NoSuchBucket, ERROR_BUCKET_DOES_NOT_EXIST);
                return false;
            }
        }
        return true;
    }

    private boolean objectCheckAuth(WebContext ctx, Bucket bucket, String key) {
        String hash = getAuthHash(ctx);
        if (hash != null) {
            String expectedHash = hashCalculator.computeHash(ctx, "");
            String alternativeHash = hashCalculator.computeHash(ctx, "/s3");
            if (!expectedHash.equals(hash) && !alternativeHash.equals(hash)) {
                errorSynthesizer.synthesiseError(ctx,
                                                 bucket.getName(),
                                                 key,
                                                 S3ErrorCode.BadDigest,
                                                 Strings.apply("Invalid Hash (Expected: %s, Found: %s)", expectedHash, hash));
                log.log(ctx.getRequest().method().name(),
                        ctx.getRequestedURI(),
                        APILog.Result.REJECTED,
                        CallContext.getCurrent().getWatch());
                return false;
            }
        }
        if (bucket.isPrivate() && !ctx.get("noAuth").isFilled() && hash == null) {
            errorSynthesizer.synthesiseError(ctx,
                                             bucket.getName(),
                                             key,
                                             S3ErrorCode.AccessDenied,
                                             "Authentication required");
            log.log(ctx.getRequest().method().name(),
                    ctx.getRequestedURI(),
                    APILog.Result.REJECTED,
                    CallContext.getCurrent().getWatch());
            return false;
        }

        return true;
    }

    /**
     * Handles GET /bucket
     *
     * @param ctx    the context describing the current request
     * @param bucket the bucket of which the contents should be listed
     */
    private void listObjects(WebContext ctx, Bucket bucket) {
        int maxKeys = ctx.get("max-keys").asInt(1000);
        String marker = ctx.get("marker").asString();
        String prefix = ctx.get("prefix").asString();

        Response response = ctx.respondWith();
        response.setHeader(HTTP_HEADER_NAME_CONTENT_TYPE, CONTENT_TYPE_XML);

        bucket.outputObjects(response.xml(), maxKeys, marker, prefix);
    }

    /**
     * Handles DELETE /bucket/id
     *
     * @param ctx    the context describing the current request
     * @param bucket the bucket containing the object to delete
     * @param id     name of the object to delete
     */
    private void deleteObject(final WebContext ctx, final Bucket bucket, final String id) {
        StoredObject object = bucket.getObject(id);
        object.delete();

        ctx.respondWith().status(HttpResponseStatus.OK);
        signalObjectSuccess(ctx);
    }

    /**
     * Handles PUT /bucket/id
     *
     * @param ctx    the context describing the current request
     * @param bucket the bucket containing the object to upload
     * @param id     name of the object to upload
     */
    private void putObject(WebContext ctx, Bucket bucket, String id, InputStreamHandler inputStream)
            throws IOException {
        StoredObject object = bucket.getObject(id);
        if (inputStream == null) {
            signalObjectError(ctx, bucket.getName(), id, S3ErrorCode.IncompleteBody, "No content posted");
            return;
        }
        try (FileOutputStream out = new FileOutputStream(object.getFile())) {
            ByteStreams.copy(inputStream, out);
        }

        Map<String, String> properties = parseUploadProperties(ctx);
        HashCode hash = Files.hash(object.getFile(), Hashing.md5());
        String md5 = BaseEncoding.base64().encode(hash.asBytes());
        String contentMd5 = properties.get("Content-MD5");
        if (properties.containsKey("Content-MD5") && !md5.equals(contentMd5)) {
            object.delete();
            signalObjectError(ctx,
                              bucket.getName(),
                              id,
                              S3ErrorCode.BadDigest,
                              Strings.apply("Invalid MD5 checksum (Input: %s, Expected: %s)", contentMd5, md5));
            return;
        }

        String etag = BaseEncoding.base16().encode(hash.asBytes()).toLowerCase();
        properties.put(HTTP_HEADER_NAME_ETAG, etag);
        object.storeProperties(properties);
        Response response = ctx.respondWith();
        response.addHeader(HTTP_HEADER_NAME_ETAG, etag(etag)).status(HttpResponseStatus.OK);
        response.addHeader(HttpHeaderNames.ACCESS_CONTROL_EXPOSE_HEADERS, HTTP_HEADER_NAME_ETAG);
        signalObjectSuccess(ctx);
    }

    private Map<String, String> parseUploadProperties(WebContext ctx) {
        Map<String, String> properties = Maps.newTreeMap();
        for (String name : ctx.getRequest().headers().names()) {
            String nameLower = name.toLowerCase();
            if (nameLower.startsWith("x-amz-meta-") || "content-md5".equals(nameLower) || "content-type".equals(
                    nameLower) || "x-amz-acl".equals(nameLower)) {
                properties.put(name, ctx.getHeader(name));
            }
        }
        return properties;
    }

    private String etag(String etag) {
        return "\"" + etag + "\"";
    }

    /**
     * Handles GET /bucket/id with an <tt>x-amz-copy-source</tt> header.
     *
     * @param ctx    the context describing the current request
     * @param bucket the bucket containing the object to use as destination
     * @param id     name of the object to use as destination
     */
    private void copyObject(WebContext ctx, Bucket bucket, String id, String copy) throws IOException {
        StoredObject object = bucket.getObject(id);
        if (!copy.contains(PATH_DELIMITER)) {
            signalObjectError(ctx,
                              null,
                              null,
                              S3ErrorCode.InvalidRequest,
                              String.format("Source '%s' must contain '/'", copy));
            return;
        }
        String srcBucketName = copy.substring(1, copy.lastIndexOf(PATH_DELIMITER));
        String srcId = copy.substring(copy.lastIndexOf(PATH_DELIMITER) + 1);
        Bucket srcBucket = storage.getBucket(srcBucketName);
        if (!srcBucket.exists()) {
            signalObjectError(ctx,
                              srcBucketName,
                              srcId,
                              S3ErrorCode.NoSuchBucket,
                              String.format("Source bucket '%s' does not exist", srcBucketName));
            return;
        }
        StoredObject src = srcBucket.getObject(srcId);
        if (!src.exists()) {
            signalObjectError(ctx,
                              srcBucketName,
                              srcId,
                              S3ErrorCode.NoSuchKey,
                              String.format("Source object '%s/%s' does not exist", srcBucketName, srcId));
            return;
        }
        Files.copy(src.getFile(), object.getFile());
        if (src.getPropertiesFile().exists()) {
            Files.copy(src.getPropertiesFile(), object.getPropertiesFile());
        }
        HashCode hash = Files.hash(object.getFile(), Hashing.md5());
        String etag = BaseEncoding.base16().encode(hash.asBytes()).toLowerCase();

        XMLStructuredOutput structuredOutput = ctx.respondWith().addHeader(HTTP_HEADER_NAME_ETAG, etag(etag)).xml();
        structuredOutput.beginOutput("CopyObjectResult");
        structuredOutput.beginObject("LastModified");
        structuredOutput.text(RFC822_INSTANT.format(object.getLastModifiedInstant()));
        structuredOutput.endObject();
        structuredOutput.beginObject(HTTP_HEADER_NAME_ETAG);
        structuredOutput.text(etag(etag));
        structuredOutput.endObject();
        structuredOutput.endOutput();
        signalObjectSuccess(ctx);
    }

    /**
     * Handles GET /bucket/id
     *
     * @param ctx    the context describing the current request
     * @param bucket the bucket containing the object to download
     * @param id     name of the object to use as download
     */
    private void getObject(WebContext ctx, Bucket bucket, String id, boolean sendFile) throws IOException {
        StoredObject object = bucket.getObject(id);
        if (!object.exists()) {
            signalObjectError(ctx, bucket.getName(), id, S3ErrorCode.NoSuchKey, "Object does not exist");
            return;
        }
        Response response = ctx.respondWith();
        Properties properties = object.getProperties();
        for (Map.Entry<Object, Object> entry : properties.entrySet()) {
            response.addHeader(entry.getKey().toString(), entry.getValue().toString());
        }
        for (Map.Entry<String, String> entry : getOverridenHeaders(ctx).entrySet()) {
            response.setHeader(entry.getKey(), entry.getValue());
        }

        String etag = properties.getProperty(HTTP_HEADER_NAME_ETAG).toLowerCase();
        if (Strings.isEmpty(etag)) {
            HashCode hash = Files.hash(object.getFile(), Hashing.md5());
            etag = BaseEncoding.base16().encode(hash.asBytes()).toLowerCase();
            Map<String, String> data = new HashMap<>();
            properties.forEach((key, value) -> data.put(key.toString(), String.valueOf(value)));
            data.put(HTTP_HEADER_NAME_ETAG, etag);
            object.storeProperties(data);
        }

        response.addHeader(HTTP_HEADER_NAME_ETAG, etag(etag));
        response.addHeader(HttpHeaderNames.ACCESS_CONTROL_EXPOSE_HEADERS, HTTP_HEADER_NAME_ETAG);
        if (sendFile) {
            response.file(object.getFile());
        } else {
            String contentType = MimeHelper.guessMimeType(object.getFile().getName());
            response.addHeader(HttpHeaderNames.CONTENT_TYPE, contentType);
            response.addHeader(HttpHeaderNames.LAST_MODIFIED,
                               RFC822_INSTANT.format(Instant.ofEpochMilli(object.getFile().lastModified())));
            response.addHeader(HttpHeaderNames.CONTENT_LENGTH, object.getFile().length());
            response.status(HttpResponseStatus.OK);
        }
        signalObjectSuccess(ctx);
    }

    /**
     * Handles POST /bucket/id?uploads
     *
     * @param ctx    the context describing the current request
     * @param bucket the bucket containing the object to upload
     * @param id     name of the object to upload
     */
    private void startMultipartUpload(WebContext ctx, Bucket bucket, String id) {
        Response response = ctx.respondWith();

        Map<String, String> properties = Maps.newTreeMap();
        for (String name : ctx.getRequest().headers().names()) {
            String nameLower = name.toLowerCase();
            if (nameLower.startsWith("x-amz-meta-") || "content-md5".equals(nameLower) || "content-type".equals(
                    nameLower) || "x-amz-acl".equals(nameLower)) {
                properties.put(name, ctx.getHeader(name));
                response.addHeader(name, ctx.getHeader(name));
            }
        }
        response.setHeader(HTTP_HEADER_NAME_CONTENT_TYPE, CONTENT_TYPE_XML);

        String uploadId = String.valueOf(uploadIdCounter.inc());
        multipartUploads.add(uploadId);

        getUploadDir(uploadId).mkdirs();

        XMLStructuredOutput out = response.xml();
        out.beginOutput("InitiateMultipartUploadResult");
        out.property(RESPONSE_BUCKET, bucket.getName());
        out.property("Key", id);
        out.property("UploadId", uploadId);
        out.endOutput();
    }

    /**
     * Handles PUT /bucket/id?uploadId=X&partNumber=Y
     *
     * @param ctx        the context describing the current request
     * @param uploadId   the multipart upload this part belongs to
     * @param partNumber the number of this part in the complete upload
     * @param part       input stream with the content of this part
     */
    private void multiObject(WebContext ctx, String uploadId, String partNumber, InputStreamHandler part) {
        if (!multipartUploads.contains(uploadId)) {
            errorSynthesizer.synthesiseError(ctx,
                                             null,
                                             null,
                                             S3ErrorCode.NoSuchUpload,
                                             ERROR_MULTIPART_UPLOAD_DOES_NOT_EXIST);
            return;
        }

        try {
            File partFile = new File(getUploadDir(uploadId), partNumber);
            partFile.deleteOnExit();
            Files.touch(partFile);

            try (FileOutputStream out = new FileOutputStream(partFile)) {
                ByteStreams.copy(part, out);
            }
            part.close();

            String etag = BaseEncoding.base16().encode(Files.hash(partFile, Hashing.md5()).asBytes()).toLowerCase();
            ctx.respondWith()
               .setHeader(HTTP_HEADER_NAME_ETAG, etag)
               .addHeader(HttpHeaderNames.ACCESS_CONTROL_EXPOSE_HEADERS, HTTP_HEADER_NAME_ETAG)
               .status(HttpResponseStatus.OK);
        } catch (IOException e) {
            errorSynthesizer.synthesiseError(ctx,
                                             null,
                                             null,
                                             S3ErrorCode.InternalError,
                                             Exceptions.handle(e).getMessage());
        }
    }

    /**
     * Handles POST /bucket/id?uploadId=X
     *
     * @param ctx      the context describing the current request
     * @param bucket   the bucket containing the object to upload
     * @param id       name of the object to upload
     * @param uploadId the multipart upload that should be completed
     * @param in       input stream with xml listing uploaded parts
     */
    private void completeMultipartUpload(WebContext ctx,
                                         Bucket bucket,
                                         String id,
                                         final String uploadId,
                                         InputStreamHandler in) {
        if (!multipartUploads.remove(uploadId)) {
            errorSynthesizer.synthesiseError(ctx,
                                             null,
                                             null,
                                             S3ErrorCode.NoSuchUpload,
                                             ERROR_MULTIPART_UPLOAD_DOES_NOT_EXIST);
            return;
        }

        final Map<Integer, File> parts = new HashMap<>();

        XMLReader reader = new XMLReader();
        reader.addHandler("Part", part -> {
            int number = part.queryValue("PartNumber").asInt(0);
            parts.put(number, new File(getUploadDir(uploadId), String.valueOf(number)));
        });
        try {
            reader.parse(in);
        } catch (IOException e) {
            Exceptions.handle(e);
        }

        File file = combineParts(id,
                                 uploadId,
                                 parts.entrySet()
                                      .stream()
                                      .sorted(Comparator.comparing(Map.Entry::getKey))
                                      .map(Map.Entry::getValue)
                                      .collect(Collectors.toList()));

        file.deleteOnExit();
        if (!file.exists()) {
            errorSynthesizer.synthesiseError(ctx,
                                             null,
                                             null,
                                             S3ErrorCode.NoSuchUpload,
                                             "Multipart File does not exist");
            return;
        }
        try {
            StoredObject object = bucket.getObject(id);
            Files.move(file, object.getFile());
            delete(getUploadDir(uploadId));

            String etag = Files.hash(object.getFile(), Hashing.md5()).toString();

            // Update the ETAG of the underlying object...
            Properties properties = object.getProperties();
            Map<String, String> data = new HashMap<>();
            properties.forEach((key, value) -> data.put(key.toString(), String.valueOf(value)));
            data.put(HTTP_HEADER_NAME_ETAG, etag);
            object.storeProperties(data);

            XMLStructuredOutput out = ctx.respondWith().xml();
            out.beginOutput("CompleteMultipartUploadResult");
            out.property("Location", "");
            out.property(RESPONSE_BUCKET, bucket.getName());
            out.property("Key", id);
            out.property(HTTP_HEADER_NAME_ETAG, etag);
            out.endOutput();
        } catch (IOException e) {
            Exceptions.ignore(e);
            errorSynthesizer.synthesiseError(ctx,
                                             null,
                                             null,
                                             S3ErrorCode.InternalError,
                                             "Could not build response");
        }
    }

    private File getUploadDir(String uploadId) {
        return new File(multipartDir + PATH_DELIMITER + uploadId);
    }

    private File combineParts(String id, String uploadId, List<File> parts) {
        File file = new File(getUploadDir(uploadId), id);

        try {
            if (!file.createNewFile()) {
                Storage.LOG.WARN("Failed to create multipart result file %s (%s).",

                                 file.getName(), file.getAbsolutePath());
            }
            try (FileChannel out = new FileOutputStream(file).getChannel()) {
                combine(parts, out);
            }
        } catch (IOException e) {
            throw Exceptions.handle(e);
        }

        return file;
    }

    private void combine(List<File> parts, FileChannel out) throws IOException {
        for (File part : parts) {
            try (RandomAccessFile raf = new RandomAccessFile(part, "r")) {
                FileChannel channel = raf.getChannel();
                out.write(channel.map(FileChannel.MapMode.READ_ONLY, 0, raf.length()));
            }
        }
    }

    /**
     * Handles DELETE /bucket/id?uploadId=X
     *
     * @param ctx      the context describing the current request
     * @param uploadId the multipart upload that should be cancelled
     */
    private void abortMultipartUpload(WebContext ctx, String uploadId) {
        multipartUploads.remove(uploadId);
        ctx.respondWith().status(HttpResponseStatus.OK);
        delete(getUploadDir(uploadId));
    }

    private static void delete(File file) {
        try {
            sirius.kernel.commons.Files.delete(file.toPath());
        } catch (IOException e) {
            Exceptions.handle(Storage.LOG, e);
        }
    }

    /**
     * Handles GET /bucket/id?uploadId=uploadId
     *
     * @param ctx    the context describing the current request
     * @param bucket the bucket containing the object to download
     * @param id     name of the object to use as download
     */
    private void getPartList(WebContext ctx, Bucket bucket, String id, String uploadId) {
        if (!multipartUploads.contains(uploadId)) {
            errorSynthesizer.synthesiseError(ctx,
                                             null,
                                             null,
                                             S3ErrorCode.NoSuchUpload,
                                             ERROR_MULTIPART_UPLOAD_DOES_NOT_EXIST);
            return;
        }

        Response response = ctx.respondWith();

        response.setHeader(HTTP_HEADER_NAME_CONTENT_TYPE, CONTENT_TYPE_XML);

        XMLStructuredOutput out = response.xml();
        out.beginOutput("ListPartsResult");
        out.property(RESPONSE_BUCKET, bucket.getName());
        out.property("Key", id);
        out.property("UploadId", uploadId);

        outputOwnerInfo(out, "Initiator");
        outputOwnerInfo(out, "Owner");

        File uploadDir = getUploadDir(uploadId);
        int marker = ctx.get("part-number-marker").asInt(0);
        int maxParts = ctx.get("max-parts").asInt(0);

        out.property("StorageClass", "STANDARD");
        out.property("PartNumberMarker", marker);
        if ((marker + maxParts) < uploadDir.list().length) {
            out.property("NextPartNumberMarker", marker + maxParts + 1);
        }

        if (Strings.isFilled(maxParts)) {
            out.property("MaxParts", maxParts);
        }

        boolean truncated = 0 < maxParts && maxParts < uploadDir.list().length;
        out.property("IsTruncated", truncated);

        for (File part : uploadDir.listFiles()) {
            out.beginObject("Part");
            out.property("PartNumber", part.getName());
            out.property("LastModified", RFC822_INSTANT.format(Instant.ofEpochMilli(part.lastModified())));
            try {
                out.property(HTTP_HEADER_NAME_ETAG, Files.hash(part, Hashing.md5()).toString());
            } catch (IOException e) {
                Exceptions.ignore(e);
            }
            out.property("Size", part.length());
            out.endObject();
        }

        out.endOutput();
    }

    private Map<String, String> getOverridenHeaders(WebContext ctx) {
        Map<String, String> overrides = Maps.newTreeMap();
        for (Map.Entry<String, String> entry : headerOverrides.entrySet()) {
            String header = entry.getValue();
            String value = ctx.getParameter(entry.getKey());
            if (value != null) {
                overrides.put(header, value);
            }
        }
        return overrides;
    }
}<|MERGE_RESOLUTION|>--- conflicted
+++ resolved
@@ -202,21 +202,7 @@
         }
 
         if (Strings.isFilled(request.query)) {
-<<<<<<< HEAD
-            S3QuerySynthesizer synthesizer = globalContext.getPart(request.query, S3QuerySynthesizer.class);
-            if (synthesizer != null) {
-                synthesizer.processQuery(ctx, request.bucket, request.key, request.query);
-            } else {
-                Log.BACKGROUND.WARN("Received unknown query '%s'.", request.query);
-                errorSynthesizer.synthesiseError(ctx,
-                                                 request.bucket,
-                                                 request.key,
-                                                 S3ErrorCode.InvalidRequest,
-                                                 String.format("Received unknown query '%s'.", request.query));
-            }
-=======
             forwardQueryToSynthesizer(ctx, request);
->>>>>>> 3434d14c
             return true;
         }
 
@@ -308,9 +294,12 @@
         if (synthesizer != null) {
             synthesizer.processQuery(ctx, request.bucket, request.key, request.query);
         } else {
-            // todo: synthesize better error repsonse, see #123
             Log.BACKGROUND.WARN("Received unknown query '%s'.", request.query);
-            ctx.respondWith().error(HttpResponseStatus.SERVICE_UNAVAILABLE);
+            errorSynthesizer.synthesiseError(ctx,
+                                             request.bucket,
+                                             request.key,
+                                             S3ErrorCode.InvalidRequest,
+                                             String.format("Received unknown query '%s'.", request.query));
         }
     }
 
